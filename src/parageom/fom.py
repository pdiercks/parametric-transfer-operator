import typing

import basix
import dolfinx as df
import numpy as np
import ufl
from mpi4py import MPI
from multi.domain import Domain, RectangularDomain, StructuredQuadGrid
from multi.io import read_mesh
from multi.materials import LinearElasticMaterial
from multi.preprocessing import create_meshtags
from multi.problems import LinearProblem
from multi.product import InnerProduct
from pymor.bindings.fenicsx import (
    FenicsxMatrixOperator,
    FenicsxVectorSpace,
    FenicsxVisualizer,
)
from pymor.models.basic import StationaryModel
from pymor.operators.constructions import ConstantOperator, LincombOperator, VectorFunctional, VectorOperator
from pymor.parameters.functionals import GenericParameterFunctional
from pymor.vectorarrays.numpy import NumpyVectorSpace

from parageom.definitions import BeamData


class ParaGeomLinEla(LinearProblem):
    """Represents a geometrically parametrized linear elastic problem."""

    def __init__(
        self,
        domain: Domain,
        V: df.fem.FunctionSpace,
        d: df.fem.Function,
        matparam: dict,
    ):
        """Initialize linear elastic model with pull back.

        Args:
            domain: The parent domain.
            V: FE space.
            d: parametric transformation displacement field.
            matparam: parameters defining the material.
              See `multi.materials.LinearElasticMaterial`.

        """
        super().__init__(domain, V)
        self.mat = LinearElasticMaterial(**matparam)
        self.d = d
        self.dx = ufl.Measure('dx', domain=domain.grid)

    def displacement_gradient(self, u: typing.Union[ufl.TrialFunction, df.fem.Function]):
        """Returns weighted displacement gradient."""
        F = self.deformation_gradient(self.d)
        Finv = ufl.inv(F)
        grad_u = self.transformation_gradient(u)
        H = ufl.dot(grad_u, Finv)
        if self.mat.plane_stress:
            lame_1 = self.mat.lambda_1
            lame_2 = self.mat.lambda_2
            Hzz = -lame_1 / (2.0 * lame_2 + lame_1) * (H[0, 0] + H[1, 1])
            return ufl.as_tensor(
                [
                    [H[0, 0], H[0, 1], 0.0],
                    [H[1, 0], H[1, 1], 0.0],
                    [0.0, 0.0, Hzz],
                ]
            )
        else:
            return ufl.as_tensor(
                [
                    [H[0, 0], H[0, 1], 0.0],
                    [H[1, 0], H[1, 1], 0.0],
                    [0.0, 0.0, 0.0],
                ]
            )

    def transformation_gradient(self, d: df.fem.Function):
        H = ufl.grad(d)
        return ufl.as_tensor(
            [
                [H[0, 0], H[0, 1], 0.0],
                [H[1, 0], H[1, 1], 0.0],
                [0.0, 0.0, 0.0],
            ]
        )

    def deformation_gradient(self, d: df.fem.Function):
        Id = ufl.Identity(3)
        F = Id + self.transformation_gradient(d)  # type: ignore
        return F

    def weighted_stress(self, w: ufl.TrialFunction):  # type: ignore
        """Returns weighted stress as UFL form.

        Args:
            w: TrialFunction.

        Note:
            The weighted stress depends on the current value of the
            transformation displacement field.

        """
        lame_1 = self.mat.lambda_1
        lame_2 = self.mat.lambda_2
        Id = ufl.Identity(3)

        i, j, k, l = ufl.indices(4)  # noqa
        tetrad_ijkl = lame_1 * Id[i, j] * Id[k, l] + lame_2 * (
            Id[i, k] * Id[j, l] + Id[i, l] * Id[j, k]  # type: ignore
        )
        grad_u_kl = self.displacement_gradient(w)[k, l]  # type: ignore
        sigma_ij = ufl.as_tensor(tetrad_ijkl * grad_u_kl, (i, j))  # type: ignore
        return sigma_ij

    @property
    def form_volume(self):
        F = self.deformation_gradient(self.d)
        detF = ufl.det(F)
        c = df.fem.Constant(self.domain.grid, df.default_scalar_type(1.0))
        return c * detF * self.dx  # type: ignore

    @property
    def form_lhs(self):
        grad_v_ij = self.displacement_gradient(self.test)
        sigma_ij = self.weighted_stress(self.trial)
        F = self.deformation_gradient(self.d)
        detF = ufl.det(F)
        return ufl.inner(grad_v_ij, sigma_ij) * detF * self.dx  # type: ignore

    @property
    def form_rhs(self):
        v = self.test
        zero = df.fem.Constant(self.domain.grid, (df.default_scalar_type(0.0), df.default_scalar_type(0.0)))
        rhs = ufl.inner(zero, v) * ufl.dx

        if self._bc_handler.has_neumann:
            rhs += self._bc_handler.neumann_bcs

        return rhs


def discretize_subdomain_operators(example):
    from parageom.auxiliary_problem import discretize_auxiliary_problem
    from parageom.matrix_based_operator import FenicsxMatrixBasedOperator

    # discretize auxiliary problem on unit cell domain
<<<<<<< HEAD
    domain, ct, ft = read_mesh(example.parent_unit_cell, MPI.COMM_WORLD, kwargs={"gdim": example.gdim})
    omega = RectangularDomain(domain, ct, ft)
    # facet tags are defined in preprocessing.discretize_unit_cell
    ftags = {"bottom": 11, "left": 12, "right": 13, "top": 14, "interface": 15}
    params = example.parameters["subdomain"]
    aux = discretize_auxiliary_problem(example, omega, ftags, params)
    d = df.fem.Function(aux.problem.V, name="d_trafo_unit_cell")

    # create problem to define (stiffness matrix) operator
    matparam = {"gdim": omega.gdim, "E": example.youngs_modulus, "NU": example.poisson_ratio, "plane_stress": example.plane_stress}
=======
    parent_subdomain_msh = example.parent_unit_cell.as_posix()
    ftags = {'bottom': 11, 'left': 12, 'right': 13, 'top': 14, 'interface': 15}
    params = example.parameters['subdomain']
    aux = discretize_auxiliary_problem(example, parent_subdomain_msh, ftags, params)
    d = df.fem.Function(aux.problem.V, name='d_trafo_unit_cell')

    # create problem to define (stiffness matrix) operator
    omega = aux.problem.domain
    matparam = {
        'gdim': omega.gdim,
        'E': example.youngs_modulus,
        'NU': example.poisson_ratio,
        'plane_stress': example.plane_stress,
    }
>>>>>>> 128adc1c
    problem = ParaGeomLinEla(omega, aux.problem.V, d, matparam)

    # ### wrap stiffness matrix as pymor operator
    def param_setter(mu):
        d.x.array[:] = 0.0
        aux.solve(d, mu)
        d.x.scatter_forward()

    operator = FenicsxMatrixBasedOperator(problem.form_lhs, params, param_setter=param_setter, name='ParaGeom')

    # ### wrap external force as pymor operator
    TY = -example.traction_y
    traction = df.fem.Constant(omega.grid, (df.default_scalar_type(0.0), df.default_scalar_type(TY)))
    problem.add_neumann_bc(ftags['top'], traction)
    problem.setup_solver()
    problem.assemble_vector(bcs=[])
    rhs = VectorOperator(operator.range.make_array([problem.b.copy()]))  # type: ignore

    # ### Volume
    vol_cpp = df.fem.form(problem.form_volume)

    def compute_volume(mu):
        param_setter(mu)
        vol = df.fem.assemble_scalar(vol_cpp)
        return vol

    theta_vol = GenericParameterFunctional(compute_volume, params)

    # global ROM
    # loop over components of mu, compute Vol_gl = Σ v_i = Σ theta_vol(mu_i)
    # Vol_gl can probably be implemented as another GenericParameterFunctional with global params
    # define global output as new LincombOperator with (1-ω) Vol_gl + ω Compliance

    return operator, rhs, theta_vol


def discretize_fom(example: BeamData, auxiliary_problem, trafo_disp, ω=0.5):
    """Discretize FOM with Pull Back."""
    from parageom.matrix_based_operator import (
        BCTopo,
        FenicsxMatrixBasedOperator,
        _create_dirichlet_bcs,
    )

    domain = auxiliary_problem.problem.domain.grid
    tdim = domain.topology.dim
    fdim = tdim - 1
    V = trafo_disp.function_space

    # ### Initialize global coarse grid
    # required for definition of Dirichlet & Neumann BCs
    grid, _, _ = read_mesh(
        example.coarse_grid('global'),
        MPI.COMM_SELF,
        kwargs={'gdim': example.gdim},
    )
    coarse_grid = StructuredQuadGrid(grid)

    # Neumann BCs
    neumann = example.get_neumann(coarse_grid.grid, 'left')
    assert neumann is not None
    facet_tags, _ = create_meshtags(domain, fdim, {'top': neumann})
    omega = RectangularDomain(domain, facet_tags=facet_tags)
    matparam = {
        'gdim': omega.gdim,
        'E': example.youngs_modulus,
        'NU': example.poisson_ratio,
        'plane_stress': example.plane_stress,
    }
    problem = ParaGeomLinEla(omega, auxiliary_problem.problem.V, trafo_disp, matparam)

    # Dirichlet BCs
    dirichlet_left = example.get_dirichlet(coarse_grid.grid, 'left')
    dirichlet_right = example.get_dirichlet(coarse_grid.grid, 'right')
    assert dirichlet_left is not None
    assert dirichlet_right is not None

    dirichlet_bcs = []
    for bc_spec in dirichlet_left:
        entities_left = df.mesh.locate_entities_boundary(domain, bc_spec['entity_dim'], bc_spec['boundary'])
        assert entities_left.size > 0
        bc_left = BCTopo(
            df.fem.Constant(V.mesh, bc_spec['value']),
            entities_left,
            bc_spec['entity_dim'],
            V,
            sub=bc_spec['sub'],
        )
        dirichlet_bcs.append(bc_left)

    for bc_spec in dirichlet_right:
        entities_right = df.mesh.locate_entities_boundary(domain, bc_spec['entity_dim'], bc_spec['boundary'])
        assert entities_right.size > 0
        bc_right = BCTopo(
            df.fem.Constant(V.mesh, bc_spec['value']),
            entities_right,
            bc_spec['entity_dim'],
            V,
            sub=bc_spec['sub'],
        )
        dirichlet_bcs.append(bc_right)

    bcs = _create_dirichlet_bcs(tuple(dirichlet_bcs))

    # Neumann BCs
    TY = -example.traction_y
    traction = df.fem.Constant(domain, (df.default_scalar_type(0.0), df.default_scalar_type(TY)))
    problem.add_neumann_bc(neumann[0], traction)

    problem.setup_solver()
    problem.assemble_vector(bcs=bcs)

    # ### wrap as pymor model
    def param_setter(mu):
        trafo_disp.x.array[:] = 0.0
        auxiliary_problem.solve(trafo_disp, mu)
        trafo_disp.x.scatter_forward()

    params = example.parameters['global']
    coeffs = problem.form_lhs.coefficients()  # type: ignore
    assert len(coeffs) == 1  # type: ignore
    operator = FenicsxMatrixBasedOperator(
        problem.form_lhs,
        params,
        param_setter=param_setter,
        bcs=tuple(dirichlet_bcs),
        name='ParaGeom',
    )

    # NOTE
    # without b.copy(), fom.rhs.as_range_array() does not return correct data
    # problem goes out of scope and problem.b is deleted
    F_ext = operator.range.make_array([problem.b.copy()])  # type: ignore
    rhs = VectorOperator(F_ext)  # type: ignore

    # ### Inner products
    mu_bar = params.parse([example.mu_bar for _ in range(example.nx)])
    energy_product_name = 'energy'
    energy_product = operator.assemble(mu=mu_bar).with_(name=energy_product_name)

    h1_semi_inner = InnerProduct(V, product='h1-semi', bcs=bcs)
    product_mat = h1_semi_inner.assemble_matrix()
    h1_semi_product_name = 'h1_0_semi'
    h1_product = FenicsxMatrixOperator(product_mat, V, V, name=h1_semi_product_name)

    l2_inner = InnerProduct(V, product='l2', bcs=bcs)
    product_mat = l2_inner.assemble_matrix()
    l2_product_name = 'l2'
    l2_product = FenicsxMatrixOperator(product_mat, V, V, name=l2_product_name)

    # ### Visualizer
    viz = FenicsxVisualizer(FenicsxVectorSpace(V))

    def compute_volume(mu):
        param_setter(mu)

        vcpp = df.fem.form(problem.form_volume)
        vol = df.fem.assemble_scalar(vcpp)  # type: ignore
        return vol

    # ### Output definition
    # solve FOM for initial mu --> max Volume
    initial_mu = params.parse([0.1 for _ in range(example.nx)])
    vol_ref = compute_volume(initial_mu)
    U_ref = operator.apply_inverse(rhs.as_range_array(), mu=initial_mu)

    # mass/volume
    volume = GenericParameterFunctional(compute_volume, params)
    vol_va = NumpyVectorSpace(1).ones(1)
    vol_va.scal((1.0 - ω) / vol_ref)
    one_op = ConstantOperator(vol_va, source=operator.source)

    # compliance
    compl_ref = F_ext.inner(U_ref).item()
    scaled_fext = F_ext.copy()
    scaled_fext.scal(1 / compl_ref)
    compliance = VectorFunctional(scaled_fext, product=None, name='compliance')

    # output J = (1 - ω) mass + ω compliance
    output = LincombOperator([one_op, compliance], [volume, ω])

    fom = StationaryModel(
        operator,
        rhs,
        output_functional=output,
        products={h1_semi_product_name: h1_product, l2_product_name: l2_product, energy_product_name: energy_product},
        visualizer=viz,
        name='FOM',
    )
    return fom, problem


if __name__ == '__main__':
    from parageom.auxiliary_problem import discretize_auxiliary_problem
    from parageom.stress_analysis import principal_stress_2d, project
    from parageom.tasks import example

<<<<<<< HEAD
    coarse_grid_path = example.coarse_grid("global")
    coarse_grid = StructuredQuadGrid(*read_mesh(coarse_grid_path, MPI.COMM_WORLD, kwargs={"gdim": example.gdim}))
    parent_domain_path = example.parent_domain("global")
    omega_gl = RectangularDomain(*read_mesh(parent_domain_path, MPI.COMM_WORLD, kwargs={"gdim": example.gdim}))
=======
    coarse_grid_path = example.coarse_grid('global').as_posix()
    parent_domain_path = example.parent_domain('global').as_posix()
>>>>>>> 128adc1c
    degree = example.geom_deg
    interface_tags = [i for i in range(15, 25)]  # FIXME better define in Example data class
    auxp = discretize_auxiliary_problem(
        example,
        omega_gl,
        interface_tags,
<<<<<<< HEAD
        example.parameters["global"],
        coarse_grid=coarse_grid,
=======
        example.parameters['global'],
        coarse_grid=coarse_grid_path,
>>>>>>> 128adc1c
    )
    d = df.fem.Function(auxp.problem.V, name='d_trafo')
    fom = discretize_fom(example, auxp, d)

    parameter_space = auxp.parameters.space(example.mu_range)
    mu = parameter_space.parameters.parse([0.3 * example.unit_length for _ in range(10)])
    U = fom.solve(mu)  # dimensionless solution U, real displacement D=l_char * U
    # with characteristic length l_char = 100. mm (unit length)

    # D = U.copy()
    # l_char = 100.
    # D.scal(l_char)

    # check norm of displacement field
    # assert np.isclose(D.norm(), U.norm() * l_char)
    # assert np.isclose(D.norm(fom.h1_0_semi_product), U.norm(fom.h1_0_semi_product) * l_char)

    # check load
    total_load = np.sum(fom.rhs.as_range_array().to_numpy())  # type: ignore
    assert np.isclose(total_load, -example.traction_y)

    u = df.fem.Function(auxp.problem.V)
    mesh = u.function_space.mesh
    map_c = mesh.topology.index_map(mesh.topology.dim)
    num_cells = map_c.size_local + map_c.num_ghosts
    cells = np.arange(0, num_cells, dtype=np.int32)

    V = fom.solution_space.V
    basix_celltype = getattr(basix.CellType, V.mesh.topology.cell_type.name)
    q_degree = 2
    QVe = basix.ufl.quadrature_element(basix_celltype, value_shape=(4,), scheme='default', degree=q_degree)
    QV = df.fem.functionspace(V.mesh, QVe)
    stress = df.fem.Function(QV, name='Cauchy')

    matparam = {
        'gdim': 2,
        'E': example.youngs_modulus,
        'NU': example.poisson_ratio,
        'plane_stress': example.plane_stress,
    }
    parageom_physical = ParaGeomLinEla(auxp.problem.domain, auxp.problem.V, d, matparam)

    # scalar quadrature space
    qs = basix.ufl.quadrature_element(basix_celltype, value_shape=(2,), scheme='default', degree=q_degree)
    Q = df.fem.functionspace(V.mesh, qs)
    sigma_q = df.fem.Function(Q, name='sp')
    W = df.fem.functionspace(
        V.mesh, ('P', 2, (2,))
    )  # target space, linear Lagrange elements, store both s1 and s2 as components
    sigma_p = df.fem.Function(W, name='sp')

    tdim = V.mesh.topology.dim
    map_c = V.mesh.topology.index_map(tdim)
    num_cells = map_c.size_local + map_c.num_ghosts
    cells = np.arange(0, num_cells, dtype=np.int32)
    f_quad = lambda x: (0.1 - 0.3) / 81 * x**2 + 0.3  # noqa

    designs = {
        'max_vol': fom.parameters.parse([0.1 for _ in range(10)]),
        'reference': fom.parameters.parse([0.2 for _ in range(10)]),
        'min_vol': fom.parameters.parse([0.3 for _ in range(10)]),
        'random': parameter_space.sample_randomly(1)[0],
        'linear': fom.parameters.parse(np.linspace(0.3, 0.1, num=10)),
        'quadratic': fom.parameters.parse(f_quad(np.linspace(0, 10, num=10, endpoint=False))),
        'optimum': fom.parameters.parse([0.28793595814454276, 0.3, 0.3, 0.3, 0.3, 0.3, 0.3, 0.3, 0.3, 0.3]),
    }
    for name, mu in designs.items():
        u.x.array[:] = 0.0
        stress.x.array[:] = 0.0
        sigma_q.x.array[:] = 0.0

        U = fom.solve(mu)
        # fom.visualize(U, filename=f"output/{name}_u.xdmf")
        u.x.array[:] = U.to_numpy().flatten()
        s1, s2 = principal_stress_2d(u, parageom_physical, q_degree, cells, stress.x.array.reshape(cells.size, -1))

        print(f'{name=}')
        print(f'{s1.flatten().min()} <= s1 <= {s1.flatten().max()}')
        print(f'{s2.flatten().min()} <= s2 <= {s2.flatten().max()}')
        sigma_q.x.array[::2] = s1.flatten()
        sigma_q.x.array[1::2] = s2.flatten()
        project(sigma_q, sigma_p)

        with df.io.XDMFFile(W.mesh.comm, f'output/{name}_s.xdmf', 'w') as xdmf:
            xdmf.write_mesh(W.mesh)
            xdmf.write_function(sigma_p)<|MERGE_RESOLUTION|>--- conflicted
+++ resolved
@@ -145,7 +145,6 @@
     from parageom.matrix_based_operator import FenicsxMatrixBasedOperator
 
     # discretize auxiliary problem on unit cell domain
-<<<<<<< HEAD
     domain, ct, ft = read_mesh(example.parent_unit_cell, MPI.COMM_WORLD, kwargs={"gdim": example.gdim})
     omega = RectangularDomain(domain, ct, ft)
     # facet tags are defined in preprocessing.discretize_unit_cell
@@ -156,22 +155,6 @@
 
     # create problem to define (stiffness matrix) operator
     matparam = {"gdim": omega.gdim, "E": example.youngs_modulus, "NU": example.poisson_ratio, "plane_stress": example.plane_stress}
-=======
-    parent_subdomain_msh = example.parent_unit_cell.as_posix()
-    ftags = {'bottom': 11, 'left': 12, 'right': 13, 'top': 14, 'interface': 15}
-    params = example.parameters['subdomain']
-    aux = discretize_auxiliary_problem(example, parent_subdomain_msh, ftags, params)
-    d = df.fem.Function(aux.problem.V, name='d_trafo_unit_cell')
-
-    # create problem to define (stiffness matrix) operator
-    omega = aux.problem.domain
-    matparam = {
-        'gdim': omega.gdim,
-        'E': example.youngs_modulus,
-        'NU': example.poisson_ratio,
-        'plane_stress': example.plane_stress,
-    }
->>>>>>> 128adc1c
     problem = ParaGeomLinEla(omega, aux.problem.V, d, matparam)
 
     # ### wrap stiffness matrix as pymor operator
@@ -369,28 +352,18 @@
     from parageom.stress_analysis import principal_stress_2d, project
     from parageom.tasks import example
 
-<<<<<<< HEAD
     coarse_grid_path = example.coarse_grid("global")
     coarse_grid = StructuredQuadGrid(*read_mesh(coarse_grid_path, MPI.COMM_WORLD, kwargs={"gdim": example.gdim}))
     parent_domain_path = example.parent_domain("global")
     omega_gl = RectangularDomain(*read_mesh(parent_domain_path, MPI.COMM_WORLD, kwargs={"gdim": example.gdim}))
-=======
-    coarse_grid_path = example.coarse_grid('global').as_posix()
-    parent_domain_path = example.parent_domain('global').as_posix()
->>>>>>> 128adc1c
     degree = example.geom_deg
     interface_tags = [i for i in range(15, 25)]  # FIXME better define in Example data class
     auxp = discretize_auxiliary_problem(
         example,
         omega_gl,
         interface_tags,
-<<<<<<< HEAD
         example.parameters["global"],
         coarse_grid=coarse_grid,
-=======
-        example.parameters['global'],
-        coarse_grid=coarse_grid_path,
->>>>>>> 128adc1c
     )
     d = df.fem.Function(auxp.problem.V, name='d_trafo')
     fom = discretize_fom(example, auxp, d)
