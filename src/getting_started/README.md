# Getting started
In this example a heterogeneous beam structure is optimized.
The design variables are the Young's Moduli $E_q$, $q=1, \ldots, N$ for the $N$ subdomains.
Each subdomain corresponds to a unit cell.
The objective function is the compliance

$$
\begin{equation}
C(\boldsymbol{u}_{\mu}, \mu) = \boldsymbol{f}_{\mathrm{ext}}^T \boldsymbol{u}_{\mu}\,.
\end{equation}
$$

## Setup

<img src="./img/beamsetup.png" alt="Beam setup" width="400"/>

## Full fine scale mesh

<img src="./img/beam_subdomains.png" alt="Beam with subdomain IDs" width="400"/>

## Displacement solution

<img src="./img/beam_displacement.png" alt="Deflection of the beam" width="400"/>

<<<<<<< HEAD
=======
## Full fine scale mesh

![cell tags](./img/beam_subdomains.png "Beam with subdomain IDs")

## Displacement solution

<img src="./img/beam_displacement.png" alt="Deflection of the beam" width="200"/>

>>>>>>> ac6c006b

## Parametrization and weak form
Assume different Young's Modulus for each unit cell of the lattice structure, i.e. $\mu=(\mu_1,\ldots,\mu_N)=(E_1,\ldots,E_N)$ where $N$ is the number of cells in the lattice structure. Each unit cell is denoted by $\varOmega_i$, $i=1, \ldots, N$.
Assuming $\nu=\mathrm{const.}$, we can find a form such that $\theta_q(\mu)=E_q$ (leading to $Q_a=N$).

$$
\begin{align}
a(w, v;\mu) &= \sum_{q=1}^{N} \int_{\varOmega_q} L(\mu) \varepsilon_{kk}^2 + 2M(\mu) \varepsilon_{ij}\varepsilon_{ij}\,\mathrm{d}x\\
            &= \sum_{q=1}^{N} E_q \frac{1}{(1+\nu)} \int_{\varOmega_q} \frac{\nu}{(1-2\nu)} \varepsilon_{kk}^2 + \varepsilon_{ij}\varepsilon_{ij}\,\mathrm{d}x\,.
\end{align}
$$

$$
\begin{equation}
\theta_q(\mu) = E_q\,,\quad a_q(w, v)= \frac{1}{(1+\nu)} \int_{\varOmega_q} \frac{\nu}{(1-2\nu)} \varepsilon_{kk}^2 + \varepsilon_{ij}\varepsilon_{ij}\,\mathrm{d}x
\end{equation}
$$<|MERGE_RESOLUTION|>--- conflicted
+++ resolved
@@ -22,18 +22,6 @@
 
 <img src="./img/beam_displacement.png" alt="Deflection of the beam" width="400"/>
 
-<<<<<<< HEAD
-=======
-## Full fine scale mesh
-
-![cell tags](./img/beam_subdomains.png "Beam with subdomain IDs")
-
-## Displacement solution
-
-<img src="./img/beam_displacement.png" alt="Deflection of the beam" width="200"/>
-
->>>>>>> ac6c006b
-
 ## Parametrization and weak form
 Assume different Young's Modulus for each unit cell of the lattice structure, i.e. $\mu=(\mu_1,\ldots,\mu_N)=(E_1,\ldots,E_N)$ where $N$ is the number of cells in the lattice structure. Each unit cell is denoted by $\varOmega_i$, $i=1, \ldots, N$.
 Assuming $\nu=\mathrm{const.}$, we can find a form such that $\theta_q(\mu)=E_q$ (leading to $Q_a=N$).
